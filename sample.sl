--- conflicted
+++ resolved
@@ -566,132 +566,6 @@
 
 // `Assert.that(expected, Is.equal_to(actual))`
 
-<<<<<<< HEAD
-// cls Is {
-//   static fn true_ -> Is(
-//     fn (a) -> a == true, 
-//     fn (a) -> "Expected actual to be true, but got " + a.to_str() + " instead.")
-
-//   static fn false_ -> Is(
-//     fn (a) -> a == false, 
-//     fn (a) -> "Expected actual to be false, but got " + a.to_str() + " instead.")
-
-//   static fn nil_ -> Is(
-//     fn (a) -> a == nil, 
-//     fn (a) -> "Expected actual to be nil, but got " + a.to_str() + " instead")
-
-//   static fn equal_to(e) -> Is(
-//     fn (a) -> e == a, 
-//     fn (a) -> "Expected actual to be " + e.to_str() + ", but got " + a.to_str() + " instead.")
-
-//   static fn not_equal_to(e) -> Is(
-//     fn (a) -> e != a, 
-//     fn (a) -> "Expected actual to not be " + e.to_str() + ", but it was. (actual: " + a.to_str() + ")")
-
-//   ctor (compare_fn, fail_fn) {
-//     this.compare_fn = compare_fn
-//     this.fail_fn = fail_fn
-//   }
-// }
-
-// cls Does {
-//   static fn throw_(e) -> Does(
-//     fn (threw, a) -> threw ? e == a : false,
-//     fn (a) -> "Expected an error to be thrown with value '" + e.to_str() + "', but got '" + a.to_str() + "' instead.")
-//   static fn not_throw -> Does(
-//     fn (threw, a) -> !threw,
-//     fn (a) -> "Expected no error to be thrown, but got '" + a.to_str() + "' instead.")
-
-
-//   ctor (compare_fn, fail_fn) {
-//     this.compare_fn = compare_fn
-//     this.fail_fn = fail_fn
-//   }
-// }
-
-
-// cls Assert {
-//   static fn that(expected, comparer) {
-//     if comparer is Is {
-//       let { compare_fn, fail_fn } = comparer
-//       if !compare_fn(expected) {
-//         throw fail_fn(expected)
-//       }
-//     }
-//     else if comparer is Does {
-//       if !(expected is Fn) {
-//         throw "First argument must be a callable"
-//       }
-
-//       let obj = {} // Use an object so we know for sure if 'error' was overwritten
-//       let err = obj
-
-//       try {
-//         expected()
-//       }
-//       catch {
-//         err = error      
-//       }
-
-//       let did_throw = err != obj
-//       let { compare_fn, fail_fn } = comparer
-//       if !compare_fn(did_throw, err) {
-//         throw fail_fn(err)
-//       }
-//     }
-//     else
-//       throw "Second argument must be an instance of Is or Does"
-//   }
-// }
-
-// Assert.that(true, Is.true_())
-// Assert.that(false, Is.false_())
-// Assert.that(nil, Is.nil_())
-// Assert.that(1, Is.equal_to(1))
-
-// Assert.that(fn {throw "Error"}, Does.throw_("Error"))
-// Assert.that(fn {}, Does.not_throw())
-// Assert.that(fn {throw "Error"}, Does.not_throw())
-
-// cls A {
-//   ctor {
-//     this.a = 1
-//     this.b = 2
-//   }
-// }
-
-// print A().entries() // [Expect] [[a, 1], [b, 2]]
-// print A()["a"]      // [Expect] 1
-// print A()["b"]      // [Expect] 2  b
-
-
-import { Set, Range } from "/modules/std"
-
-print Range
-
-let set = Set()
-set.add(1)
-set.add(2)
-
-let other = Set()
-other.add(2)
-other.add(3)
-
-let union = set.union(other)
-print union
-
-// Test intersection
-let intersection = set.intersection(other)
-print intersection
-
-// Test difference
-let difference = set.difference(other)
-print difference
-
-// Test symmetric_difference
-let symmetric_difference = set.symmetric_difference(other)
-print symmetric_difference
-=======
 cls Is {
   static fn true_ -> Is(
     fn (a) {
@@ -796,4 +670,42 @@
 Assert.that(fn {throw "Error"}, Does.throw_("Error"))
 Assert.that(fn {}, Does.not_throw())
 // Assert.that(fn {throw "Error"}, Does.not_throw())
->>>>>>> 135d20f3
+
+// cls A {
+//   ctor {
+//     this.a = 1
+//     this.b = 2
+//   }
+// }
+
+// print A().entries() // [Expect] [[a, 1], [b, 2]]
+// print A()["a"]      // [Expect] 1
+// print A()["b"]      // [Expect] 2  b
+
+
+import { Set, Range } from "/modules/std"
+
+print Range
+
+let set = Set()
+set.add(1)
+set.add(2)
+
+let other = Set()
+other.add(2)
+other.add(3)
+
+let union = set.union(other)
+print union
+
+// Test intersection
+let intersection = set.intersection(other)
+print intersection
+
+// Test difference
+let difference = set.difference(other)
+print difference
+
+// Test symmetric_difference
+let symmetric_difference = set.symmetric_difference(other)
+print symmetric_difference